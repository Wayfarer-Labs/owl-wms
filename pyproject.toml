--- conflicted
+++ resolved
@@ -7,57 +7,10 @@
 version = "0.1"
 description = "OWL World Models"
 readme = "README.md"
-<<<<<<< HEAD
-requires-python = ">=3.12"
-dependencies = [
-    "torch>=2.7.0",
-    "torchvision>=0.22.0",
-    "torchaudio>=2.7.0",
-    "torchao",
-    "opencv-python>=4.11.0.86",
-    "wandb[media]>=0.20.1",
-    "einops>=0.8.1",
-    "rotary-embedding-torch>=0.8.6",
-    "ema-pytorch>=0.7.7",
-    "omegaconf>=2.3.0",
-    "diffusers>=0.33.1",
-    "accelerate>=1.7.0",
-    "boto3>=1.38.36",
-    "python-dotenv>=1.1.0",
-    "moviepy==1.0.3",
-    "torchmetrics>=1.7.3",
-    "vector-quantize-pytorch>=1.22.16",
-    "ray>=2.47.0",
-    "kornia>=0.8.1",
-    "datasets>=3.6.0",
-    "huggingface-hub>=0.33.0",
-    "lpips",
-    "muon-optimizer",
-    "torchtyping",
-    "alias-free-torch>=0.0.6",
-    "convnext-perceptual-loss",
-]
-=======
 dynamic = ["dependencies"]
->>>>>>> fb6345dc
 
 [tool.setuptools.packages.find]
 include = ["owl_wms*"]
 
-<<<<<<< HEAD
-[[tool.uv.index]]
-name = "pytorch"
-url = "https://download.pytorch.org/whl/cu128"
-explicit = true
-
-[tool.uv.sources]
-torch = { index = "pytorch" }
-torchvision = { index = "pytorch" }
-torchaudio = { index = "pytorch" }
-muon-optimizer = { git = "https://github.com/KellerJordan/Muon" }
-lpips = { git = "https://github.com/shahbuland/PerceptualSimilarity" }
-convnext-perceptual-loss = { git = "https://github.com/sypsyp97/convnext_perceptual_loss" }
-=======
 [tool.setuptools.dynamic]
-dependencies = {file = "requirements.txt"}
->>>>>>> fb6345dc
+dependencies = {file = "requirements.txt"}