--- conflicted
+++ resolved
@@ -1,23 +1,20 @@
-def get_model_cls(model_id):
-    if model_id == "game_rft":
-        from .gamerft import GameRFT
-        return GameRFT
-    if model_id == "game_rft_shortcut":
-        from .gamerft_shortcut import ShortcutGameRFT
-        return ShortcutGameRFT
-<<<<<<< HEAD
-    if model_id == "causal_game_rft":
-        from .causal_gamerft import CausalGameRFT
-        return CausalGameRFT
-=======
-    if model_id == "shortcut_2":
-        from .gamerft_shortcut_simple import ShortcutGameRFT
-        return ShortcutGameRFT
-    if model_id == "game_rft_audio":
-        from .gamerft_audio import GameRFT
-        return GameRFT
-
->>>>>>> 3ee6d10d
-
-
-
+def get_model_cls(model_id):
+    if model_id == "game_rft":
+        from .gamerft import GameRFT
+        return GameRFT
+    if model_id == "game_rft_shortcut":
+        from .gamerft_shortcut import ShortcutGameRFT
+        return ShortcutGameRFT
+    if model_id == "causal_game_rft":
+        from .causal_gamerft import CausalGameRFT
+        return CausalGameRFT
+    if model_id == "shortcut_2":
+        from .gamerft_shortcut_simple import ShortcutGameRFT
+        return ShortcutGameRFT
+    if model_id == "game_rft_audio":
+        from .gamerft_audio import GameRFT
+        return GameRFT
+
+
+
+