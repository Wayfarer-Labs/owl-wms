<<<<<<< HEAD
from .gamerft import GameRFT, GameRFTCore

=======
>>>>>>> 2b7142cc
def get_model_cls(model_id):
    if model_id == "game_rft":
        from .gamerft import GameRFT
        return GameRFT
<<<<<<< HEAD
    if model_id == "game_rft_core":
        return GameRFTCore
=======
    if model_id == "game_rft_shortcut":
        from .gamerft_shortcut import ShortcutGameRFT
        return ShortcutGameRFT
>>>>>>> 2b7142cc




<|MERGE_RESOLUTION|>--- conflicted
+++ resolved
@@ -1,21 +1,11 @@
-<<<<<<< HEAD
-from .gamerft import GameRFT, GameRFTCore
-
-=======
->>>>>>> 2b7142cc
-def get_model_cls(model_id):
-    if model_id == "game_rft":
-        from .gamerft import GameRFT
-        return GameRFT
-<<<<<<< HEAD
-    if model_id == "game_rft_core":
-        return GameRFTCore
-=======
-    if model_id == "game_rft_shortcut":
-        from .gamerft_shortcut import ShortcutGameRFT
-        return ShortcutGameRFT
->>>>>>> 2b7142cc
-
-
-
-
+def get_model_cls(model_id):
+    if model_id == "game_rft":
+        from .gamerft import GameRFT
+        return GameRFT
+    if model_id == "game_rft_shortcut":
+        from .gamerft_shortcut import ShortcutGameRFT
+        return ShortcutGameRFT
+
+
+
+