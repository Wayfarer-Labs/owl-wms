from .gamerft_trainer import RFTTrainer

def get_trainer_cls(trainer_id):
    if trainer_id == "rft":
        return RFTTrainer
    if trainer_id == "causvid":
        from .causvid import CausVidTrainer
        return CausVidTrainer
    if trainer_id == "shortcut":
        from .shortcut_trainer import ShortcutTrainer
        return ShortcutTrainer
<<<<<<< HEAD
    if trainer_id == "self_forcing":  # Add this case
        from .self_forcing import SelfForcingTrainer  # Add this import
        return SelfForcingTrainer




=======
    if trainer_id == "shortcut_2":
        from .shortcut_trainer_2 import ShortcutTrainer
        return ShortcutTrainer
    if trainer_id == "av":
        from .av_trainer import AVRFTTrainer
        return AVRFTTrainer
>>>>>>> 3ee6d10d
<|MERGE_RESOLUTION|>--- conflicted
+++ resolved
@@ -1,27 +1,20 @@
-from .gamerft_trainer import RFTTrainer
-
-def get_trainer_cls(trainer_id):
-    if trainer_id == "rft":
-        return RFTTrainer
-    if trainer_id == "causvid":
-        from .causvid import CausVidTrainer
-        return CausVidTrainer
-    if trainer_id == "shortcut":
-        from .shortcut_trainer import ShortcutTrainer
-        return ShortcutTrainer
-<<<<<<< HEAD
-    if trainer_id == "self_forcing":  # Add this case
-        from .self_forcing import SelfForcingTrainer  # Add this import
-        return SelfForcingTrainer
-
-
-
-
-=======
-    if trainer_id == "shortcut_2":
-        from .shortcut_trainer_2 import ShortcutTrainer
-        return ShortcutTrainer
-    if trainer_id == "av":
-        from .av_trainer import AVRFTTrainer
-        return AVRFTTrainer
->>>>>>> 3ee6d10d
+from .gamerft_trainer import RFTTrainer
+
+def get_trainer_cls(trainer_id):
+    if trainer_id == "rft":
+        return RFTTrainer
+    if trainer_id == "causvid":
+        from .causvid import CausVidTrainer
+        return CausVidTrainer
+    if trainer_id == "shortcut":
+        from .shortcut_trainer import ShortcutTrainer
+        return ShortcutTrainer
+    if trainer_id == "self_forcing":
+        from .self_forcing import SelfForcingTrainer
+        return SelfForcingTrainer
+    if trainer_id == "shortcut_2":
+        from .shortcut_trainer_2 import ShortcutTrainer
+        return ShortcutTrainer
+    if trainer_id == "av":
+        from .av_trainer import AVRFTTrainer
+        return AVRFTTrainer