--- conflicted
+++ resolved
@@ -21,9 +21,6 @@
 boto3
 python-dotenv
 wandb[media]
-<<<<<<< HEAD
 alias-free-torch
 taskgroup # only here to backport to 3.10 cause hotel wifi is too slow to remake venv
-=======
-moviepy==1.0.3
->>>>>>> 2ad0eb1b
+moviepy==1.0.3